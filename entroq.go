// Package entroq contains the main task queue client and data definitions. The
// client relies on a backend to implement the actual transactional
// functionality, the interface for which is also defined here.
package entroq

import (
	"context"
	"fmt"
	"strings"
	"time"

	"github.com/google/uuid"
	"github.com/pkg/errors"
	"golang.org/x/sync/errgroup"
	"google.golang.org/grpc/codes"
	"google.golang.org/grpc/status"
)

const DefaultClaimPollTime = 30 * time.Second

// TaskID contains the identifying parts of a task. If IDs don't match
// (identifier and version together), then operations fail on those tasks.
type TaskID struct {
	ID      uuid.UUID
	Version int32
}

func (t TaskID) String() string {
	return fmt.Sprintf("%s:v%d", t.ID, t.Version)
}

// TaskData contains just the data, not the identifier or metadata. Used for insertions.
type TaskData struct {
	Queue string
	At    time.Time
	Value []byte
}

// Task represents a unit of work, with a byte slice value payload.
type Task struct {
	Queue string `json:"queue"`

	ID      uuid.UUID `json:"id"`
	Version int32     `json:"version"`

	At       time.Time `json:"at"`
	Claimant uuid.UUID `json:"claimant"`
	Value    []byte    `json:"value"`

	Created  time.Time `json:"created"`
	Modified time.Time `json:"modified"`
}

// String returns a useful representation of this task.
func (t *Task) String() string {
	return fmt.Sprintf("Task [%q %s v%d]\n\t", t.Queue, t.ID, t.Version) + strings.Join([]string{
		fmt.Sprintf("at=%q claimant=%s", t.At, t.Claimant),
		fmt.Sprintf("c=%q m=%q", t.Created, t.Modified),
		fmt.Sprintf("val=%q", string(t.Value)),
	}, "\n\t") + "\n"
}

// AsDeletion returns a ModifyArg that can be used in the Modify function, e.g.,
//
//   cli.Modify(ctx, task1.AsDeletion())
//
// The above would cause the given task to be deleted, if it can be. It is
// shorthand for
//
//   cli.Modify(ctx, Deleting(task1.ID(), task1.Version()))
func (t *Task) AsDeletion() ModifyArg {
	return Deleting(t.ID, t.Version)
}

// AsChange returns a ModifyArg that can be used in the Modify function, e.g.,
//
//   cli.Modify(ctx, task1.AsChange(ArrivalTimeBy(2 * time.Minute)))
//
// The above is shorthand for
//
//   cli.Modify(ctx, Changing(task1, ArrivalTimeBy(2 * time.Minute)))
func (t *Task) AsChange(args ...ChangeArg) ModifyArg {
	return Changing(t, args...)
}

// AsDependency returns a ModifyArg that can be used to create a Modify dependency, e.g.,
//
//   cli.Modify(ctx, task.AsDependency())
//
// That is shorthand for
//
//   cli.Modify(ctx, DependingOn(task.ID(), task.Version()))
func (t *Task) AsDependency() ModifyArg {
	return DependingOn(t.ID, t.Version)
}

// ID returns a Task ID from this task.
func (t *Task) IDVersion() *TaskID {
	return &TaskID{
		ID:      t.ID,
		Version: t.Version,
	}
}

// Data returns the data for this task.
func (t *Task) Data() *TaskData {
	return &TaskData{
		Queue: t.Queue,
		At:    t.At,
		Value: t.Value,
	}
}

// Copy copies this tasks data and everything.
func (t *Task) Copy() *Task {
	newT := new(Task)
	*newT = *t
	newT.Value = make([]byte, len(t.Value))
	copy(newT.Value, t.Value)
	return newT
}

// ClaimQuery contains information necessary to attempt to make a claim on a task in a specific queue.
type ClaimQuery struct {
	Queue    string        // The name of the queue to claim from.
	Claimant uuid.UUID     // The ID of the process trying to make the claim.
	Duration time.Duration // How long the task should be claimed for if successful.
	PollTime time.Duration // Length of time between (possibly interruptible) sleep and polling.
}

// TasksQuery holds information for a tasks query.
type TasksQuery struct {
	Queue    string
	Claimant uuid.UUID
	Limit    int
}

// QueuesQuery modifies a queue listing request.
type QueuesQuery struct {
	// MatchPrefix specifies allowable prefix matches. If empty, limitations
	// are not set based on prefix matching. All prefix match conditions are ORed.
	// If both this and MatchExact are empty or nil, no limitations are set on
	// queue name: all will be returned.
	MatchPrefix []string

	// MatchExact specifies allowable exact matches. If empty, limitations are
	// not set on exact queue names.
	MatchExact []string

	// Limit specifies an upper bound on the number of queue names returned.
	Limit int
}

// BackendClaimFunc is a function that can make claims based on a ClaimQuery.
// It is a convenience type for backends to use.
type BackendClaimFunc func(ctx context.Context, eq *ClaimQuery) (*Task, error)

// PollTryClaim runs a loop in which the TryClaim function is called between
// sleeps with exponential backoff (up to a point). Backend implementations may
// choose to use this as their Claim implementation.
func PollTryClaim(ctx context.Context, eq *ClaimQuery, tc BackendClaimFunc) (*Task, error) {
	const (
		maxCheckInterval = 30 * time.Second
		startInterval    = time.Second
	)

	curWait := startInterval
	for {
		// Don't wait longer than the check interval or canceled context.
		task, err := tc(ctx, eq)
		if err != nil {
			return nil, errors.Wrap(err, "poll try claim")
		}
		if task != nil {
			return task, nil
		}
		// No error, no task - we wait with exponential backoff and try again.
		select {
		case <-time.After(curWait):
			curWait *= 2
			if curWait > maxCheckInterval {
				curWait = maxCheckInterval
			}
		case <-ctx.Done():
			return nil, errors.Wrap(ctx.Err(), "poll try claim")
		}
	}
}

// Waiter can wait for an event on a given key (e.g., queue name).
type Waiter interface {
	// Wait waits for an event on the given key, calling cond after poll
	// intervals until the key is notified, cond returns true, or the context
	// is canceled.
	//
	// If cond is nil, this function returns when the channel is notified,
	// the poll interval is exceeded, or the context is canceled. Only the last
	// event causes a non-nil error.
	//
	// If poll is 0, it can never be exceeded.
	//
	// A common use is to use poll=0 and cond=nil, causing this to simply wait
	// for a notification.
	Wait(ctx context.Context, key string, poll time.Duration, cond func() bool) error
}

// Notifier can be notified on a given key (e.g., queue name);
type Notifier interface {
	// Notify signals an event on the key. Wakes up one waiter, if any, or is
	// dropped if no waiters are waiting.
	Notify(key string)
}

// NotifyWaiter can wait for and notify events.
type NotifyWaiter interface {
	Notifier
	Waiter
}

// NotifyModified takes inserted and changed tasks and notifies once per unique queue/ID pair.
func NotifyModified(n Notifier, inserted, changed []*Task) {
	now := time.Now()
	qs := make(map[uuid.UUID]string)
	for _, t := range inserted {
		if !now.Before(t.At) {
			qs[t.ID] = t.Queue
		}
	}
	for _, t := range changed {
		if !now.Before(t.At) {
			qs[t.ID] = t.Queue
		}
	}
	for _, q := range qs {
		n.Notify(q)
	}
}

// WaitTryClaim runs a loop in which the TryClaim function is called, then if
// no tasks are available, the given wait function is used to attempt to wait
// for a task to become available on the queue.
//
// The wait function should exit (more or less) immediately if the context is
// canceled, and should return a nil error if the wait was successful
// (something became available).
func WaitTryClaim(ctx context.Context, eq *ClaimQuery, tc BackendClaimFunc, w Waiter) (*Task, error) {
<<<<<<< HEAD
	for {
		// Make sure we weren't stopped by the parent context.
		select {
		case <-ctx.Done():
			return nil, ctx.Err()
		default:
		}
		task, err := tc(ctx, eq)
		if err != nil {
			return nil, err
		}
		if task != nil {
			return task, nil
		}
		// No error, no task - wait on the queue.
		ctx, _ := context.WithTimeout(ctx, 30*time.Second)
		if err := w.Wait(ctx, eq.Queue); err != nil {
			// If this is a deadline-exceeded error, we'll continue around again.
			// It's just the end of our sleep cycle.
			if err == context.DeadlineExceeded {
				continue
			}
			return nil, err
		}
		// No error, queue alerted: go around again, trying to get the task
		// that is ostensibly now present.
=======
	var (
		task    *Task
		condErr error
	)
	pollTime := eq.PollTime
	if pollTime == 0 {
		pollTime = DefaultClaimPollTime
	}
	if err := w.Wait(ctx, eq.Queue, pollTime, func() bool {
		// If we get either a task or an error, time to stop trying.
		task, condErr = tc(ctx, eq)
		return task != nil || condErr != nil
	}); err != nil {
		return nil, errors.Wrap(err, "wait try claim")
>>>>>>> bec7987f
	}
	if condErr != nil {
		return nil, errors.Wrap(condErr, "wait try claim condition")
	}
	return task, nil
}

// Backend describes all of the functions that any backend has to implement
// to be used as the storage for task queues.
type Backend interface {
	// Queues returns a mapping from all known queues to their task counts.
	Queues(ctx context.Context, qq *QueuesQuery) (map[string]int, error)

	// Tasks retrieves all tasks from the given queue. If claimantID is
	// specified (non-zero), limits those tasks to those that are either
	// expired or belong to the given claimant. Otherwise returns them all.
	Tasks(ctx context.Context, tq *TasksQuery) ([]*Task, error)

	// TryClaim attempts to claim a task from the "top" (or close to it) of the
	// given queue. When claimed, a task is held for the duration specified
	// from the time of the claim. If claiming until a specific wall-clock time
	// is desired, the task should be immediately modified after it is claimed
	// to set At to a specific time. Returns a nil task and a nil error if
	// there is nothing to claim. Will fail with a DependencyError is a
	// specific task ID is requested but not present.
	TryClaim(ctx context.Context, cq *ClaimQuery) (*Task, error)

	// Claim is a blocking version of TryClaim, attempting to claim a task
	// from a queue, and blocking until canceled or a task becomes available.
	//
	// Will fail with a DependencyError is a specific task ID is requested but
	// not present. Never returns both a nil task and a nil error
	// simultaneously: a failure to claim a task is an error (potentially just
	// a timeout).
	Claim(ctx context.Context, cq *ClaimQuery) (*Task, error)

	// Modify attempts to atomically modify the task store, and only succeeds
	// if all dependencies are available and all mutations are either expired
	// or already owned by this claimant. The Modification type provides useful
	// functions for determining whether dependencies are good or bad. This
	// function is intended to return a DependencyError if the transaction could
	// not proceed because dependencies were missing or already claimed (and
	// not expired) by another claimant.
	Modify(ctx context.Context, mod *Modification) (inserted []*Task, changed []*Task, err error)

	// Close closes any underlying connections. The backend is expected to take
	// ownership of all such connections, so this cleans them up.
	Close() error
}

// EntroQ is a client interface for accessing the task queue.
type EntroQ struct {
	backend  Backend
	clientID uuid.UUID
}

// Option is an option that modifies how EntroQ clients are created.
type Option func(*EntroQ)

// WithClaimantID sets the default claimaint ID for this client.
func WithClaimantID(id uuid.UUID) Option {
	return func(eq *EntroQ) {
		eq.clientID = id
	}
}

// BackendOpener is a function that can open a connection to a backend. Creating
// a client with a specific backend is accomplished by passing one of these functions
// into New.
type BackendOpener func(ctx context.Context) (Backend, error)

// New creates a new task client with the given backend implementation.
//
//   cli := New(ctx, backend)
func New(ctx context.Context, opener BackendOpener, opts ...Option) (*EntroQ, error) {
	backend, err := opener(ctx)
	if err != nil {
		return nil, errors.Wrap(err, "backend connection")
	}
	eq := &EntroQ{
		clientID: uuid.New(),
		backend:  backend,
	}
	for _, o := range opts {
		o(eq)
	}
	return eq, nil
}

// Close closes the underlying backend.
func (c *EntroQ) Close() error {
	return c.backend.Close()
}

// ID returns the default claimant ID of this client. Used in "bare" calls,
// like Modify, Claim, etc. To change the ID per call (usually not needed, and
// can be dangerous), use the "As" calls, e.g., ModifyAs.
func (c *EntroQ) ID() uuid.UUID {
	return c.clientID
}

// Queues returns a mapping from all queue names to their task counts.
func (c *EntroQ) Queues(ctx context.Context, opts ...QueuesOpt) (map[string]int, error) {
	query := new(QueuesQuery)
	for _, opt := range opts {
		opt(query)
	}
	return c.backend.Queues(ctx, query)
}

// QueuesEmpty indicates whether the specified task queues are all empty. If no
// options are specified, returns an error.
func (c *EntroQ) QueuesEmpty(ctx context.Context, opts ...QueuesOpt) (bool, error) {
	if len(opts) == 0 {
		return false, errors.New("empty check: no queue options specified")
	}
	qs, err := c.Queues(ctx, opts...)
	if err != nil {
		return false, errors.Wrap(err, "empty check")
	}
	for _, size := range qs {
		if size > 0 {
			return false, nil
		}
	}
	return true, nil
}

// Tasks returns a slice of all tasks in the given queue.
func (c *EntroQ) Tasks(ctx context.Context, queue string, opts ...TasksOpt) ([]*Task, error) {
	query := &TasksQuery{
		Queue: queue,
	}
	for _, opt := range opts {
		opt(c, query)
	}

	return c.backend.Tasks(ctx, query)
}

// TasksOpt is an option that can be passed into Tasks to control what it returns.
type TasksOpt func(*EntroQ, *TasksQuery)

// LimitSelf only returns self-claimed tasks or expired tasks.
func LimitSelf() TasksOpt {
	return func(c *EntroQ, q *TasksQuery) {
		q.Claimant = c.clientID
	}
}

// LimitClaimant only returns tasks with the given claimant, or expired tasks.
func LimitClaimant(id uuid.UUID) TasksOpt {
	return func(_ *EntroQ, q *TasksQuery) {
		q.Claimant = id
	}
}

// LimitTasks sets the limit on the number of tasks to return. A value <= 0 indicates "no limit".
func LimitTasks(limit int) TasksOpt {
	return func(_ *EntroQ, q *TasksQuery) {
		q.Limit = limit
	}
}

// QueuesOpt modifies how queue requests are made.
type QueuesOpt func(*QueuesQuery)

// MatchPrefix adds allowable prefix matches for a queue listing.
func MatchPrefix(prefixes ...string) QueuesOpt {
	return func(q *QueuesQuery) {
		q.MatchPrefix = append(q.MatchPrefix, prefixes...)
	}
}

// MatchExact adds an allowable exact match for a queue listing.
func MatchExact(matches ...string) QueuesOpt {
	return func(q *QueuesQuery) {
		q.MatchExact = append(q.MatchExact, matches...)
	}
}

// LimitQueues sets the limit on the number of queues that are returned.
func LimitQueues(limit int) QueuesOpt {
	return func(q *QueuesQuery) {
		q.Limit = limit
	}
}

// ClaimOpt modifies limits on a task claim.
type ClaimOpt func(*ClaimQuery)

// ClaimAs sets the claimant ID for a claim operation. When not set, uses the internal default for this client.
func ClaimAs(id uuid.UUID) ClaimOpt {
	return func(q *ClaimQuery) {
		q.Claimant = id
	}
}

// ClaimPollTime sets the polling time for a claim. Set to DefaultClaimPollTime if left at 0.
func ClaimPollTime(d time.Duration) ClaimOpt {
	return func(q *ClaimQuery) {
		q.PollTime = d
	}
}

// IsCanceled indicates whether the error is a canceled error.
func IsCanceled(err error) bool {
	if err == nil {
		return false
	}
	err = errors.Cause(err)
	if err == context.Canceled {
		return true
	}

	if status.Code(err) == codes.Canceled {
		return true
	}

	return false
}

// IsTimeout indicates whether the error is a timeout error.
func IsTimeout(err error) bool {
	if err == nil {
		return false
	}
	err = errors.Cause(err)
	if err == context.DeadlineExceeded {
		return true
	}

	if status.Code(err) == codes.DeadlineExceeded {
		return true
	}

	return false
}

// Claim attempts to get the next unclaimed task from the given queue. It
// blocks until one becomes available or until the context is done. When it
// succeeds, it returns a task with the claimant set to the default, or to the
// value given in options, and an arrival time given by the duration.
func (c *EntroQ) Claim(ctx context.Context, q string, duration time.Duration, opts ...ClaimOpt) (*Task, error) {
	query := &ClaimQuery{
		Queue:    q,
		Claimant: c.clientID,
		Duration: duration,
	}
	for _, opt := range opts {
		opt(query)
	}
	return c.backend.Claim(ctx, query)
}

// TryClaimTask attempts one time to claim a task from the given queue. If
// there are no tasks, it returns a nil error *and* a nil task. This allows the
// caller to decide whether to retry. It can fail if certain (optional)
// dependency tasks are not present. This can be used, for example, to ensure
// that configuration tasks haven't changed.
func (c *EntroQ) TryClaim(ctx context.Context, q string, duration time.Duration, opts ...ClaimOpt) (*Task, error) {
	query := &ClaimQuery{
		Queue:    q,
		Claimant: c.clientID,
		Duration: duration,
	}
	for _, opt := range opts {
		opt(query)
	}
	return c.backend.TryClaim(ctx, query)
}

// RenewFor attempts to renew the given task's lease (update arrival time) for
// the given duration. Returns the new task.
func (c *EntroQ) RenewFor(ctx context.Context, task *Task, duration time.Duration) (*Task, error) {
	changed, err := c.RenewAllFor(ctx, []*Task{task}, duration)
	if err != nil {
		return nil, errors.Wrap(err, "renew task")
	}
	return changed[0], nil
}

// RenewAllFor attempts to renew all given tasks' leases (update arrival times)
// for the given duration. Returns the new tasks.
func (c *EntroQ) RenewAllFor(ctx context.Context, tasks []*Task, duration time.Duration) ([]*Task, error) {
	if len(tasks) == 0 {
		return nil, nil
	}
	// Note that we use the default claimant always in this situation. These
	// functions are high-level user-friendly things and don't allow some of
	// the other hocus pocus that might happen in a grpc proxy situation (where
	// claimant IDs need to come from the request, not the client it uses to
	// perform its work).
	var modArgs []ModifyArg
	var taskIDs []string
	for _, t := range tasks {
		modArgs = append(modArgs, Changing(t, ArrivalTimeBy(duration)))
		taskIDs = append(taskIDs, t.IDVersion().String())
	}
	_, changed, err := c.Modify(ctx, modArgs...)
	if err != nil {
		return nil, errors.Wrapf(err, "renewal failed for tasks %q", taskIDs)
	}
	if len(changed) != len(tasks) {
		return nil, errors.Errorf("renewal expected %d updated tasks, got %d", len(tasks), len(changed))
	}
	return changed, nil
}

// DoWithRenewAll runs the provided function while keeping all given tasks leases renewed.
func (c *EntroQ) DoWithRenewAll(ctx context.Context, tasks []*Task, lease time.Duration, f func(context.Context) error) ([]*Task, error) {
	g, ctx := errgroup.WithContext(ctx)

	doneCh := make(chan struct{})

	renewed := tasks
	g.Go(func() error {
		for {
			select {
			case <-doneCh:
				return nil
			case <-ctx.Done():
				return errors.Wrap(ctx.Err(), "renew all stopped")
			case <-time.After(lease / 2):
				var err error
				if renewed, err = c.RenewAllFor(ctx, tasks, lease); err != nil {
					return errors.Wrap(err, "could not extend lease")
				}
			}
		}
	})

	g.Go(func() error {
		defer close(doneCh)
		return f(ctx)
	})

	if err := g.Wait(); err != nil {
		return nil, errors.Wrap(err, "error running with renewal")
	}

	// The task will have been overwritten with every renewal. Return final task.
	return renewed, nil
}

// DoWithRenew runs the provided function while keeping the given task lease renewed.
func (c *EntroQ) DoWithRenew(ctx context.Context, task *Task, lease time.Duration, f func(context.Context) error) (*Task, error) {
	finalTasks, err := c.DoWithRenewAll(ctx, []*Task{task}, lease, f)
	if err != nil {
		return nil, errors.Wrap(err, "with renew single task")
	}
	return finalTasks[0], nil
}

// Modify allows a batch modification operation to be done, gated on the
// existence of all task IDs and versions specified. Deletions, Updates, and
// Dependencies must be present. The transaction all fails or all succeeds.
//
// Returns all inserted task IDs, and an error if it could not proceed. If the error
// was due to missing dependencies, a *DependencyError is returned, which can be checked for
// by calling AsDependency(err).
func (c *EntroQ) Modify(ctx context.Context, modArgs ...ModifyArg) (inserted []*Task, changed []*Task, err error) {
	return c.backend.Modify(ctx, NewModification(c.clientID, modArgs...))
}

// ModifyArg is an argument to the Modify function, which does batch modifications to the task store.
type ModifyArg func(m *Modification)

// ModifyAs sets the claimant ID for a particular modify call. Usually not
// needed, can be dangerous unless used with extreme care. The client default
// is used if this option is not provided.
func ModifyAs(id uuid.UUID) ModifyArg {
	return func(m *Modification) {
		m.Claimant = id
	}
}

// Inserting creates an insert modification from TaskData:
//
// 	cli.Modify(ctx,
// 		Inserting(&TaskData{
// 			Queue: "myqueue",
// 			At:    time.Now.Add(1 * time.Minute),
// 			Value: []byte("hi there"),
// 		}))
//
// Or, better still,
//
//	cli.Modify(ctx,
//		InsertingInto("myqueue",
//		    WithArrivalTimeIn(1 * time.Minute),
//		    WithValue([]byte("hi there"))))
func Inserting(tds ...*TaskData) ModifyArg {
	return func(m *Modification) {
		m.Inserts = append(m.Inserts, tds...)
	}
}

// InsertingInto creates an insert modification. Use like this:
//
//   cli.Modify(InsertingInto("my queue name", WithValue([]byte("hi there"))))
func InsertingInto(q string, insertArgs ...InsertArg) ModifyArg {
	return func(m *Modification) {
		data := &TaskData{Queue: q}
		for _, arg := range insertArgs {
			arg(m, data)
		}
		m.Inserts = append(m.Inserts, data)
	}
}

// InsertArg is an argument to task insertion.
type InsertArg func(*Modification, *TaskData)

// WithArrivalTime changes the arrival time to a fixed moment during task insertion.
func WithArrivalTime(at time.Time) InsertArg {
	return func(_ *Modification, d *TaskData) {
		d.At = at
	}
}

// WithArrivalTimeIn computes the arrival time based on the duration from now, e.g.,
//
//   cli.Modify(ctx,
//     InsertingInto("my queue",
//       WithTimeIn(2 * time.Minute)))
func WithArrivalTimeIn(duration time.Duration) InsertArg {
	return func(m *Modification, d *TaskData) {
		d.At = m.now.Add(duration)
	}
}

// WithValue sets the task's byte slice value during insertion.
//   cli.Modify(ctx,
//     InsertingInto("my queue",
//       WithValue([]byte("hi there"))))
func WithValue(value []byte) InsertArg {
	return func(_ *Modification, d *TaskData) {
		d.Value = value
	}
}

// Deleting adds a deletion to a Modify call, e.g.,
//
//   cli.Modify(ctx, Deleting(id, version))
func Deleting(id uuid.UUID, version int32) ModifyArg {
	return func(m *Modification) {
		m.Deletes = append(m.Deletes, &TaskID{
			ID:      id,
			Version: version,
		})
	}
}

// DependingOn adds a dependency to a Modify call, e.g., to insert a task into
// "my queue" with data "hey", but only succeeding if a task with anotherID and
// someVersion exists:
//
//   cli.Modify(ctx,
//     InsertingInto("my queue",
//       WithValue([]byte("hey"))),
//       DependingOn(anotherID, someVersion))
func DependingOn(id uuid.UUID, version int32) ModifyArg {
	return func(m *Modification) {
		m.Depends = append(m.Depends, &TaskID{
			ID:      id,
			Version: version,
		})
	}
}

// Changing adds a task update to a Modify call, e.g., to modify
// the queue a task belongs in:
//
//   cli.Modify(ctx, Changing(myTask, QueueTo("a different queue name")))
func Changing(task *Task, changeArgs ...ChangeArg) ModifyArg {
	return func(m *Modification) {
		newTask := *task
		for _, a := range changeArgs {
			a(m, &newTask)
		}
		m.Changes = append(m.Changes, &newTask)
	}
}

// ChangeArg is an argument to the Changing function used to create arguments
// for Modify, e.g., to change the queue and set the expiry time of a task to
// 5 minutes in the future, you would do something like this:
//
//   cli.Modify(ctx,
//     Changing(myTask,
//       QueueTo("a new queue"),
//	     ArrivalTimeBy(5 * time.Minute)))
type ChangeArg func(m *Modification, t *Task)

// QueueTo creates an option to modify a task's queue in the Changing function.
func QueueTo(q string) ChangeArg {
	return func(_ *Modification, t *Task) {
		t.Queue = q
	}
}

// ArrivalTimeTo sets a specific arrival time on a changed task in the Changing function.
func ArrivalTimeTo(at time.Time) ChangeArg {
	return func(_ *Modification, t *Task) {
		t.At = at
	}
}

// ArrivalTimeBy sets the arrival time to a time in the future, by the given duration.
func ArrivalTimeBy(d time.Duration) ChangeArg {
	return func(m *Modification, t *Task) {
		t.At = m.now.Add(d)
	}
}

// ValueTo sets the changing task's value to the given byte slice.
func ValueTo(v []byte) ChangeArg {
	return func(_ *Modification, t *Task) {
		t.Value = v
	}
}

// WithModification returns a ModifyArg that merges the given Modification with whatever it is so far.
// Ignores Claimant field, and simply appends to all others.
func WithModification(src *Modification) ModifyArg {
	return func(dest *Modification) {
		dest.Inserts = append(dest.Inserts, src.Inserts...)
		dest.Changes = append(dest.Changes, src.Changes...)
		dest.Deletes = append(dest.Deletes, src.Deletes...)
		dest.Depends = append(dest.Depends, src.Depends...)
	}
}

// modification contains all of the information for a single batch modification in the task store.
type Modification struct {
	now time.Time

	Claimant uuid.UUID

	Inserts []*TaskData
	Changes []*Task
	Deletes []*TaskID
	Depends []*TaskID
}

// NewModification creates a new modification: insertions, deletions, changes,
// and dependencies all together. When creating this for the purpose of passing
// to WithModification, set the claimant to uuid.Nil (it is ignored in that case).
func NewModification(claimant uuid.UUID, modArgs ...ModifyArg) *Modification {
	m := &Modification{
		Claimant: claimant,
		now:      time.Now(),
	}
	for _, arg := range modArgs {
		arg(m)
	}
	return m
}

// modDependencies returns a dependency map for all modified dependencies
// (deletes and changes).
func (m *Modification) modDependencies() (map[uuid.UUID]int32, error) {
	deps := make(map[uuid.UUID]int32)
	for _, t := range m.Changes {
		if _, ok := deps[t.ID]; ok {
			return nil, errors.New("duplicates found in dependencies")
		}
		deps[t.ID] = t.Version
	}
	for _, t := range m.Deletes {
		if _, ok := deps[t.ID]; ok {
			return nil, errors.New("duplicates found in dependencies")
		}
		deps[t.ID] = t.Version
	}
	return deps, nil
}

// AllDependencies returns a dependency map from ID to version, and returns an
// error if there are duplicates. Changes, Deletions, and Dependencies should
// be disjoint sets.
func (m *Modification) AllDependencies() (map[uuid.UUID]int32, error) {
	deps, err := m.modDependencies()
	if err != nil {
		return nil, errors.Wrap(err, "get dependencies")
	}
	for _, t := range m.Depends {
		if _, ok := deps[t.ID]; ok {
			return nil, errors.New("duplicates found in dependencies")
		}
		deps[t.ID] = t.Version
	}
	return deps, nil
}

func (m *Modification) otherwiseClaimed(task *Task) bool {
	var zeroUUID uuid.UUID
	return task.At.After(m.now) && task.Claimant != zeroUUID && task.Claimant != m.Claimant
}

func (m *Modification) badChanges(foundDeps map[uuid.UUID]*Task) (missing []*TaskID, claimed []*TaskID) {
	for _, t := range m.Changes {
		found := foundDeps[t.ID]
		if found == nil {
			missing = append(missing, &TaskID{
				ID:      t.ID,
				Version: t.Version,
			})
			continue
		}
		if m.otherwiseClaimed(found) {
			claimed = append(claimed, &TaskID{
				ID:      t.ID,
				Version: t.Version,
			})
			continue
		}
	}
	return missing, claimed
}

func (m *Modification) badDeletes(foundDeps map[uuid.UUID]*Task) (missing []*TaskID, claimed []*TaskID) {
	for _, t := range m.Deletes {
		found := foundDeps[t.ID]
		if found == nil {
			missing = append(missing, t)
			continue
		}
		if m.otherwiseClaimed(found) {
			claimed = append(claimed, t)
			continue
		}
	}
	return missing, claimed
}

func (m *Modification) missingDepends(foundDeps map[uuid.UUID]*Task) []*TaskID {
	var missing []*TaskID
	for _, t := range m.Depends {
		if _, ok := foundDeps[t.ID]; !ok {
			missing = append(missing, t)
		}
	}
	return missing
}

// DependencyError returns a DependencyError if there are problems with the
// dependencies found in the backend, or nil if everything is fine. Problems
// include missing or claimed dependencies, both of which will block a
// modification.
func (m *Modification) DependencyError(found map[uuid.UUID]*Task) error {
	missingChanges, claimedChanges := m.badChanges(found)
	missingDeletes, claimedDeletes := m.badDeletes(found)
	missingDepends := m.missingDepends(found)

	if len(missingChanges) > 0 || len(claimedChanges) > 0 || len(missingDeletes) > 0 || len(claimedDeletes) > 0 || len(missingDepends) > 0 {
		return DependencyError{
			Changes: missingChanges,
			Deletes: missingDeletes,
			Depends: m.missingDepends(found),
			Claims:  append(claimedDeletes, claimedChanges...),
		}
	}
	return nil
}

// DependencyError is returned when a dependency is missing when modifying the task store.
type DependencyError struct {
	Depends []*TaskID
	Deletes []*TaskID
	Changes []*TaskID

	Claims []*TaskID

	Message string
}

// DependencyErrorf creates a new dependency error with the given message.
func DependencyErrorf(msg string, vals ...interface{}) DependencyError {
	return DependencyError{Message: fmt.Sprintf(msg, vals...)}
}

// Copy produces a new deep copy of this error type.
func (m DependencyError) Copy() DependencyError {
	e := DependencyError{
		Depends: make([]*TaskID, len(m.Depends)),
		Deletes: make([]*TaskID, len(m.Deletes)),
		Changes: make([]*TaskID, len(m.Changes)),
		Claims:  make([]*TaskID, len(m.Claims)),
		Message: m.Message,
	}
	copy(e.Depends, m.Depends)
	copy(e.Deletes, m.Deletes)
	copy(e.Changes, m.Changes)
	copy(e.Claims, m.Claims)
	return e
}

// HasMissing indicates whether there was anything missing in this error.
func (m DependencyError) HasMissing() bool {
	return len(m.Depends) > 0 || len(m.Deletes) > 0 || len(m.Changes) > 0
}

// HasClaims indicates whether any of the tasks were claimed by another claimant and unexpired.
func (m DependencyError) HasClaims() bool {
	return len(m.Claims) > 0
}

// Error produces a helpful error string indicating what was missing.
func (m DependencyError) Error() string {
	lines := []string{
		fmt.Sprintf("DependencyError: %v", m.Message),
	}
	if len(m.Depends) > 0 {
		lines = append(lines, "\tmissing depends:")
		for _, tid := range m.Depends {
			lines = append(lines, fmt.Sprintf("\t\t%s", tid))
		}
	}
	if len(m.Deletes) > 0 {
		lines = append(lines, "\tmissing deletes:")
		for _, tid := range m.Deletes {
			lines = append(lines, fmt.Sprintf("\t\t%s", tid))
		}
	}
	if len(m.Changes) > 0 {
		lines = append(lines, "\tmissing changes:")
		for _, tid := range m.Changes {
			lines = append(lines, fmt.Sprintf("\t\t%s", tid))
		}
	}
	if len(m.Claims) > 0 {
		lines = append(lines, "\tclaimed modified tasks:")
		for _, tid := range m.Claims {
			lines = append(lines, fmt.Sprintf("\t\t%s", tid))
		}
	}
	return strings.Join(lines, "\n")
}

// AsDependency indicates whether the given error is a dependency error.
func AsDependency(err error) (DependencyError, bool) {
	// Force two-lvalue context.
	d, ok := errors.Cause(err).(DependencyError)
	return d, ok
}<|MERGE_RESOLUTION|>--- conflicted
+++ resolved
@@ -244,34 +244,6 @@
 // canceled, and should return a nil error if the wait was successful
 // (something became available).
 func WaitTryClaim(ctx context.Context, eq *ClaimQuery, tc BackendClaimFunc, w Waiter) (*Task, error) {
-<<<<<<< HEAD
-	for {
-		// Make sure we weren't stopped by the parent context.
-		select {
-		case <-ctx.Done():
-			return nil, ctx.Err()
-		default:
-		}
-		task, err := tc(ctx, eq)
-		if err != nil {
-			return nil, err
-		}
-		if task != nil {
-			return task, nil
-		}
-		// No error, no task - wait on the queue.
-		ctx, _ := context.WithTimeout(ctx, 30*time.Second)
-		if err := w.Wait(ctx, eq.Queue); err != nil {
-			// If this is a deadline-exceeded error, we'll continue around again.
-			// It's just the end of our sleep cycle.
-			if err == context.DeadlineExceeded {
-				continue
-			}
-			return nil, err
-		}
-		// No error, queue alerted: go around again, trying to get the task
-		// that is ostensibly now present.
-=======
 	var (
 		task    *Task
 		condErr error
@@ -286,7 +258,6 @@
 		return task != nil || condErr != nil
 	}); err != nil {
 		return nil, errors.Wrap(err, "wait try claim")
->>>>>>> bec7987f
 	}
 	if condErr != nil {
 		return nil, errors.Wrap(condErr, "wait try claim condition")
